import React, { useEffect, useState } from "react";
import { Line } from "react-chartjs-2";
import {
  Chart as ChartJS,
  LineElement,
  CategoryScale,
  LinearScale,
  PointElement,
  Tooltip,
  Legend,
} from "chart.js";

ChartJS.register(LineElement, CategoryScale, LinearScale, PointElement, Tooltip, Legend);

const fetchWithTimeout = (url, options = {}, timeout = 10000) =>
  Promise.race([
    fetch(url, options),
    new Promise((_, reject) =>
      setTimeout(() => reject(new Error("Request timed out")), timeout)
    ),
  ]);

export default function BacktestResults() {
  const [results, setResults] = useState(null);
  const [loading, setLoading] = useState(true);
  const [error, setError] = useState(null);
  const [retry, setRetry] = useState(0);

  useEffect(() => {
    async function fetchBacktestResults() {
      setLoading(true);
      setError(null);
      try {
<<<<<<< HEAD
        const res = await fetchWithTimeout("http://localhost:8000/api/backtest/results?page=1&limit=100");
        if (!res.ok) throw new Error("Failed to fetch backtest results");
        const data = await res.json();

        const rawTrades = Array.isArray(data.data) ? data.data : [];

        const processedTrades = rawTrades.map((trade) => ({
          timestamp: trade.timestamp,
          price: trade.price,
          profit_percent: trade.profit_percent,
          balance: trade.balance,
          type: trade.profit_percent >= 0 ? "SELL" : "BUY", // Simple type assignment
        }));

        setTrades(processedTrades);
=======
        // This is a placeholder for where you might trigger a backtest.
        // For now, we'll just fetch the results.
        const res = await fetchWithTimeout("http://localhost:8000/api/backtest/results?page=1&limit=100");
        if (!res.ok) throw new Error("Failed to fetch backtest results");
        const data = await res.json();
        setResults(data);
>>>>>>> c1a8e2d0
      } catch (err) {
        console.error(err);
        setError(err.message || "Unknown error occurred");
      } finally {
        setLoading(false);
      }
    }

    fetchBacktestResults();
  }, [retry]);

  const chartData = {
    labels: results?.capital_over_time?.map((c) => new Date(c.timestamp).toLocaleString()) || [],
    datasets: [
      {
        label: "Capital Over Time",
        data: results?.capital_over_time?.map((c) => c.capital) || [],
        fill: true,
        borderColor: "rgb(34,197,94)",
        backgroundColor: "rgba(34,197,94,0.2)",
        tension: 0.3,
        spanGaps: true,
      },
    ],
  };

  return (
    <div className="space-y-8 max-w-4xl mx-auto">
      <h2 className="text-3xl font-bold text-white border-b border-gray-700 pb-3 mb-6">
        Backtest Results
      </h2>

      <div className="bg-gray-900 p-6 rounded-xl shadow-lg" style={{ minHeight: 250 }}>
        {loading ? (
          <p className="text-gray-400 text-center">⏳ Loading chart...</p>
        ) : error ? (
          <div className="text-red-500 text-center space-y-3">
            <p>⚠️ Error loading chart: {error}</p>
            <button
              onClick={() => setRetry((r) => r + 1)}
              className="bg-red-600 hover:bg-red-700 px-4 py-2 rounded text-white"
            >
              Retry
            </button>
          </div>
        ) : !results?.capital_over_time || results.capital_over_time.length === 0 ? (
          <p className="text-gray-400 text-center">No backtest data found.</p>
        ) : (
          <Line
            data={chartData}
            options={{
              responsive: true,
              maintainAspectRatio: false,
              plugins: {
                legend: { labels: { color: "white" } },
                tooltip: {
                  backgroundColor: "#111827",
                  titleColor: "white",
                  bodyColor: "white",
                },
              },
              scales: {
                x: { ticks: { color: "white" }, grid: { color: "#374151" } },
                y: { ticks: { color: "white" }, grid: { color: "#374151" } },
              },
            }}
            height={220}
          />
        )}
      </div>

      <div className="overflow-x-auto bg-gray-900 rounded-xl shadow-lg">
        {loading ? (
          <p className="text-gray-400 text-center p-4">⏳ Loading table...</p>
        ) : error ? (
          <div className="text-red-500 text-center p-4 space-y-3">
            <p>⚠️ Error loading table: {error}</p>
            <button
              onClick={() => setRetry((r) => r + 1)}
              className="bg-red-600 hover:bg-red-700 px-4 py-2 rounded text-white"
            >
              Retry
            </button>
          </div>
        ) : !results?.trades || results.trades.length === 0 ? (
          <p className="text-gray-400 text-center p-4">No trades to display.</p>
        ) : (
          <table className="min-w-full text-sm text-left">
            <thead className="bg-gray-800 text-gray-300">
              <tr>
                <th className="px-6 py-3">Type</th>
                <th className="px-6 py-3">Timestamp</th>
                <th className="px-6 py-3">Price</th>
                <th className="px-6 py-3">Profit %</th>
                <th className="px-6 py-3">Balance</th>
              </tr>
            </thead>
            <tbody>
              {[...results.trades]
                .slice(-10)
                .reverse()
                .map((trade, i) => (
                  <tr
                    key={i}
                    className="border-t border-gray-700 hover:bg-gray-800 transition-colors"
                  >
                    <td className="px-6 py-3 font-semibold">
                      <span
                        className={`px-3 py-1 rounded-full text-xs font-semibold ${
                          trade.type === "BUY"
                            ? "bg-blue-700 text-blue-200"
                            : trade.type === "SELL"
                            ? "bg-red-700 text-red-200"
                            : "bg-gray-700 text-gray-300"
                        }`}
                      >
                        {trade.type}
                      </span>
                    </td>
                    <td className="px-6 py-3 text-gray-300">
                      {trade.timestamp
                        ? new Date(trade.timestamp).toLocaleString()
                        : "-"}
                    </td>
                    <td className="px-6 py-3 text-gray-300">
                      {trade.price != null
                        ? `$${trade.price.toLocaleString()}`
                        : "-"}
                    </td>
                    <td
                      className={`px-6 py-3 font-semibold ${
                        typeof trade.profit_percent === "number"
                          ? trade.profit_percent > 0
                            ? "text-green-400"
                            : trade.profit_percent < 0
                            ? "text-red-400"
                            : "text-gray-400"
                          : "text-gray-400"
                      }`}
                    >
                      {typeof trade.profit_percent === "number"
                        ? `${trade.profit_percent.toFixed(2)}%`
                        : "-"}
                    </td>
                    <td className="px-6 py-3 font-semibold text-gray-300">
                      {trade.balance != null
                        ? `$${trade.balance.toFixed(2)}`
                        : "-"}
                    </td>
                  </tr>
                ))}
            </tbody>
          </table>
        )}
      </div>
    </div>
  );
}<|MERGE_RESOLUTION|>--- conflicted
+++ resolved
@@ -31,7 +31,7 @@
       setLoading(true);
       setError(null);
       try {
-<<<<<<< HEAD
+
         const res = await fetchWithTimeout("http://localhost:8000/api/backtest/results?page=1&limit=100");
         if (!res.ok) throw new Error("Failed to fetch backtest results");
         const data = await res.json();
@@ -47,14 +47,14 @@
         }));
 
         setTrades(processedTrades);
-=======
+
         // This is a placeholder for where you might trigger a backtest.
         // For now, we'll just fetch the results.
         const res = await fetchWithTimeout("http://localhost:8000/api/backtest/results?page=1&limit=100");
         if (!res.ok) throw new Error("Failed to fetch backtest results");
         const data = await res.json();
         setResults(data);
->>>>>>> c1a8e2d0
+ main
       } catch (err) {
         console.error(err);
         setError(err.message || "Unknown error occurred");
