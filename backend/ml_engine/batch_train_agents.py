--- conflicted
+++ resolved
@@ -1,5 +1,3 @@
-<<<<<<< HEAD
-=======
 import os
 import pandas as pd
 import numpy as np
@@ -256,4 +254,3 @@
 
 if __name__ == "__main__":
     main()
->>>>>>> a9412db2
